"""This module contains data processing related logic.
"""
from __future__ import absolute_import
from __future__ import division
from __future__ import print_function

import random
import struct
import Queue
import time
import numpy as np
from threading import Thread
import signal
from multiprocessing import Manager, Process
import data_utils.augmentor.trans_mean_variance_norm as trans_mean_variance_norm
import data_utils.augmentor.trans_add_delta as trans_add_delta
from data_utils.util import suppress_complaints, suppress_signal
from data_utils.util import CriticalException, ForceExitWrapper


class SampleInfo(object):
    """SampleInfo holds the necessary information to load a sample from disk.

    Args:
        feature_bin_path (str): File containing the feature data.
        feature_start (int): Start position of the sample's feature data.
        feature_size (int): Byte count of the sample's feature data.
        feature_frame_num (int): Time length of the sample.
        feature_dim (int): Feature dimension of one frame.
        label_bin_path (str): File containing the label data.
        label_size (int): Byte count of the sample's label data.
        label_frame_num (int): Label number of the sample.
        sample_name (str): Key of the sample
    """

    def __init__(self, feature_bin_path, feature_start, feature_size,
                 feature_frame_num, feature_dim, label_bin_path, label_start,
                 label_size, label_frame_num, sample_name):
        self.feature_bin_path = feature_bin_path
        self.feature_start = feature_start
        self.feature_size = feature_size
        self.feature_frame_num = feature_frame_num
        self.feature_dim = feature_dim

        self.label_bin_path = label_bin_path
        self.label_start = label_start
        self.label_size = label_size
        self.label_frame_num = label_frame_num
        self.sample_name = sample_name


class SampleInfoBucket(object):
    """SampleInfoBucket contains paths of several description files. Feature
    description file contains necessary information (including path of binary
    data, sample start position, sample byte number etc.) to access samples'
    feature data and the same with the label description file. SampleInfoBucket
    is the minimum unit to do shuffle.

    Args:
        feature_bin_paths (list|tuple): Files containing the binary feature
                                        data.
        feature_desc_paths (list|tuple): Files containing the description of
                                         samples' feature data.
        label_bin_paths (list|tuple): Files containing the binary label data.
        label_desc_paths (list|tuple): Files containing the description of
                                       samples' label data.
        split_perturb(int): Maximum perturbation value for length of
                            sub-sentence when splitting long sentence.
        split_sentence_threshold(int): Sentence whose length larger than
                                the value will trigger split operation.
        split_sub_sentence_len(int): sub-sentence length is equal to
                                    (split_sub_sentence_len
                                     + rand() % split_perturb).
    """

    def __init__(self,
                 feature_bin_paths,
                 feature_desc_paths,
                 label_bin_paths,
                 label_desc_paths,
                 split_perturb=50,
                 split_sentence_threshold=512,
                 split_sub_sentence_len=256):
        block_num = len(label_bin_paths)
        assert len(label_desc_paths) == block_num
        assert len(feature_bin_paths) == block_num
        assert len(feature_desc_paths) == block_num
        self._block_num = block_num

        self._feature_bin_paths = feature_bin_paths
        self._feature_desc_paths = feature_desc_paths
        self._label_bin_paths = label_bin_paths
        self._label_desc_paths = label_desc_paths
        self._split_perturb = split_perturb
        self._split_sentence_threshold = split_sentence_threshold
        self._split_sub_sentence_len = split_sub_sentence_len
        self._rng = random.Random(0)

    def generate_sample_info_list(self):
        sample_info_list = []
        for block_idx in xrange(self._block_num):
            label_bin_path = self._label_bin_paths[block_idx]
            label_desc_path = self._label_desc_paths[block_idx]
            feature_bin_path = self._feature_bin_paths[block_idx]
            feature_desc_path = self._feature_desc_paths[block_idx]

            feature_desc_lines = open(feature_desc_path).readlines()

            label_desc_lines = []
            if label_desc_path != "":
                label_desc_lines = open(label_desc_path).readlines()
            sample_num = int(feature_desc_lines[0].split()[1])

            if label_desc_path != "":
                assert sample_num == int(label_desc_lines[0].split()[1])

            for i in xrange(sample_num):
                feature_desc_split = feature_desc_lines[i + 1].split()
                sample_name = feature_desc_split[0]
                feature_start = int(feature_desc_split[2])
                feature_size = int(feature_desc_split[3])
                feature_frame_num = int(feature_desc_split[4])
                feature_dim = int(feature_desc_split[5])

                label_start = -1
                label_size = -1
                label_frame_num = feature_frame_num
                if label_desc_path != "":
                    label_desc_split = label_desc_lines[i + 1].split()
                    label_start = int(label_desc_split[2])
                    label_size = int(label_desc_split[3])
                    label_frame_num = int(label_desc_split[4])
                    assert feature_frame_num == label_frame_num

                if self._split_sentence_threshold == -1 or \
                        self._split_perturb == -1 or \
                        self._split_sub_sentence_len == -1 \
                        or self._split_sentence_threshold >= feature_frame_num:
                    sample_info_list.append(
                        SampleInfo(feature_bin_path, feature_start,
                                   feature_size, feature_frame_num, feature_dim,
                                   label_bin_path, label_start, label_size,
                                   label_frame_num, sample_name))
                #split sentence
                else:
                    cur_frame_pos = 0
                    cur_frame_len = 0
                    remain_frame_num = feature_frame_num
                    while True:
                        if remain_frame_num > self._split_sentence_threshold:
                            cur_frame_len = self._split_sub_sentence_len + \
                                    self._rng.randint(0, self._split_perturb)
                            if cur_frame_len > remain_frame_num:
                                cur_frame_len = remain_frame_num
                        else:
                            cur_frame_len = remain_frame_num

                        sample_info_list.append(
                            SampleInfo(
                                feature_bin_path, feature_start + cur_frame_pos
                                * feature_dim * 4, cur_frame_len * feature_dim *
                                4, cur_frame_len, feature_dim, label_bin_path,
                                label_start + cur_frame_pos * 4, cur_frame_len *
                                4, cur_frame_len, sample_name))

                        remain_frame_num -= cur_frame_len
                        cur_frame_pos += cur_frame_len
                        if remain_frame_num <= 0:
                            break
        return sample_info_list


class EpochEndSignal():
    pass


class AsyncDataReader(object):
    """DataReader provides basic audio sample preprocessing pipeline including
    data loading and data augmentation.

    Args:
        feature_file_list (str): File containing paths of feature data file and
                                 corresponding description file.
        label_file_list (str): File containing paths of label data file and
                               corresponding description file.
        drop_frame_len (int): Samples whose label length above the value will be
                              dropped.(Using '-1' to disable the policy)
        split_sentence_threshold(int): Sentence whose length larger than
                                the value will trigger split operation.
                                (Assign -1 to disable split)
        proc_num (int): Number of processes for processing data.
        sample_buffer_size (int): Buffer size to indicate the maximum samples
                                  cached.
        sample_info_buffer_size (int): Buffer size to indicate the maximum
                                       sample information cached.
        batch_buffer_size (int): Buffer size to indicate the maximum batch
                                 cached.
        shuffle_block_num (int): Block number indicating the minimum unit to do
                                 shuffle.
        random_seed (int): Random seed.
        verbose (int): If set to 0, complaints including exceptions and signal
                       traceback from sub-process will be suppressed. If set
                       to 1, all complaints will be printed.
    """

    def __init__(self,
                 feature_file_list,
                 label_file_list="",
                 drop_frame_len=512,
<<<<<<< HEAD
                 split_sentence_threshold=512,
=======
                 split_sentence_threshold=1024,
>>>>>>> 039e501d
                 proc_num=10,
                 sample_buffer_size=1024,
                 sample_info_buffer_size=1024,
                 batch_buffer_size=10,
                 shuffle_block_num=10,
                 random_seed=0,
                 verbose=0):
        self._feature_file_list = feature_file_list
        self._label_file_list = label_file_list
        self._drop_frame_len = drop_frame_len
        self._split_sentence_threshold = split_sentence_threshold
        self._shuffle_block_num = shuffle_block_num
        self._block_info_list = None
        self._rng = random.Random(random_seed)
        self._bucket_list = None
        self.generate_bucket_list(True)
        self._order_id = 0
        self._manager = Manager()
        self._sample_buffer_size = sample_buffer_size
        self._sample_info_buffer_size = sample_info_buffer_size
        self._batch_buffer_size = batch_buffer_size
        self._proc_num = proc_num
        self._verbose = verbose
        self._force_exit = ForceExitWrapper(self._manager.Value('b', False))

    def generate_bucket_list(self, is_shuffle):
        if self._block_info_list is None:
            block_feature_info_lines = open(self._feature_file_list).readlines()
            self._block_info_list = []
            if self._label_file_list != "":
                block_label_info_lines = open(self._label_file_list).readlines()
                assert len(block_feature_info_lines) == len(
                    block_label_info_lines)
                for i in xrange(0, len(block_feature_info_lines), 2):
                    block_info = (block_feature_info_lines[i],
                                  block_feature_info_lines[i + 1],
                                  block_label_info_lines[i],
                                  block_label_info_lines[i + 1])
                    self._block_info_list.append(
                        map(lambda line: line.strip(), block_info))
            else:
                for i in xrange(0, len(block_feature_info_lines), 2):
                    block_info = (block_feature_info_lines[i],
                                  block_feature_info_lines[i + 1], "", "")
                    self._block_info_list.append(
                        map(lambda line: line.strip(), block_info))

        if is_shuffle:
            self._rng.shuffle(self._block_info_list)

        self._bucket_list = []
        for i in xrange(0, len(self._block_info_list), self._shuffle_block_num):
            bucket_block_info = self._block_info_list[i:i +
                                                      self._shuffle_block_num]
            self._bucket_list.append(
                SampleInfoBucket(
                    map(lambda info: info[0], bucket_block_info),
                    map(lambda info: info[1], bucket_block_info),
                    map(lambda info: info[2], bucket_block_info),
                    map(lambda info: info[3], bucket_block_info),
                    split_sentence_threshold=self._split_sentence_threshold))

    # @TODO make this configurable
    def set_transformers(self, transformers):
        self._transformers = transformers

    def _sample_generator(self):
        sample_info_queue = self._manager.Queue(self._sample_info_buffer_size)
        sample_queue = self._manager.Queue(self._sample_buffer_size)
        self._order_id = 0

        @suppress_complaints(verbose=self._verbose, notify=self._force_exit)
        def ordered_feeding_task(sample_info_queue):
            for sample_info_bucket in self._bucket_list:
                try:
                    sample_info_list = \
                            sample_info_bucket.generate_sample_info_list()
                except Exception as e:
                    raise CriticalException(e)
                else:
                    self._rng.shuffle(sample_info_list)  # do shuffle here
                    for sample_info in sample_info_list:
                        sample_info_queue.put((sample_info, self._order_id))
                        self._order_id += 1

            for i in xrange(self._proc_num):
                sample_info_queue.put(EpochEndSignal())

        feeding_thread = Thread(
            target=ordered_feeding_task, args=(sample_info_queue, ))
        feeding_thread.daemon = True
        feeding_thread.start()

        @suppress_complaints(verbose=self._verbose, notify=self._force_exit)
        def ordered_processing_task(sample_info_queue, sample_queue, out_order):
            if self._verbose == 0:
                signal.signal(signal.SIGTERM, suppress_signal)
                signal.signal(signal.SIGINT, suppress_signal)

            def read_bytes(fpath, start, size):
                try:
                    f = open(fpath, 'r')
                    f.seek(start, 0)
                    binary_bytes = f.read(size)
                    f.close()
                    return binary_bytes
                except Exception as e:
                    raise CriticalException(e)

            ins = sample_info_queue.get()

            while not isinstance(ins, EpochEndSignal):
                sample_info, order_id = ins

                feature_bytes = read_bytes(sample_info.feature_bin_path,
                                           sample_info.feature_start,
                                           sample_info.feature_size)

                assert sample_info.feature_frame_num \
                       * sample_info.feature_dim * 4 \
                        == len(feature_bytes), \
                        (sample_info.feature_bin_path,
                         sample_info.feature_frame_num,
                         sample_info.feature_dim,
                         len(feature_bytes))

                label_data = None
                if sample_info.label_bin_path != "":
                    label_bytes = read_bytes(sample_info.label_bin_path,
                                             sample_info.label_start,
                                             sample_info.label_size)

                    assert sample_info.label_frame_num * 4 == len(
                        label_bytes), (sample_info.label_bin_path,
                                       sample_info.label_array,
                                       len(label_bytes))

                    label_array = struct.unpack(
                        'I' * sample_info.label_frame_num, label_bytes)
                    label_data = np.array(
                        label_array, dtype='int64').reshape(
                            (sample_info.label_frame_num, 1))
                else:
                    label_data = np.zeros(
                        (sample_info.label_frame_num, 1), dtype='int64')

                feature_frame_num = sample_info.feature_frame_num
                feature_dim = sample_info.feature_dim
                assert feature_frame_num * feature_dim * 4 == len(feature_bytes)
                feature_array = struct.unpack('f' * feature_frame_num *
                                              feature_dim, feature_bytes)
                feature_data = np.array(
                    feature_array, dtype='float32').reshape((
                        sample_info.feature_frame_num, sample_info.feature_dim))
                sample_data = (feature_data, label_data,
                               sample_info.sample_name)
                for transformer in self._transformers:
                    # @TODO(pkuyym) to make transfomer only accept feature_data
                    sample_data = transformer.perform_trans(sample_data)
                while order_id != out_order[0]:
                    time.sleep(0.001)

                # drop long sentence
                if self._drop_frame_len == -1 or \
                        self._drop_frame_len >= sample_data[0].shape[0]:
                    sample_queue.put(sample_data)

                out_order[0] += 1
                ins = sample_info_queue.get()

            sample_queue.put(EpochEndSignal())

        out_order = self._manager.list([0])
        args = (sample_info_queue, sample_queue, out_order)
        workers = [
            Process(
                target=ordered_processing_task, args=args)
            for _ in xrange(self._proc_num)
        ]

        for w in workers:
            w.daemon = True
            w.start()

        finished_proc_num = 0

        while self._force_exit == False:
            try:
                sample = sample_queue.get_nowait()
            except Queue.Empty:
                time.sleep(0.001)
            else:
                if isinstance(sample, EpochEndSignal):
                    finished_proc_num += 1
                    if finished_proc_num >= self._proc_num:
                        break
                    else:
                        continue

                yield sample

    def batch_iterator(self, batch_size, minimum_batch_size):
        def batch_to_ndarray(batch_samples, lod):
            assert len(batch_samples)
            frame_dim = batch_samples[0][0].shape[1]
            batch_feature = np.zeros((lod[-1], frame_dim), dtype="float32")
            batch_label = np.zeros((lod[-1], 1), dtype="int64")
            start = 0
            name_lst = []
            for sample in batch_samples:
                frame_num = sample[0].shape[0]
                batch_feature[start:start + frame_num, :] = sample[0]
                batch_label[start:start + frame_num, :] = sample[1]
                start += frame_num
                name_lst.append(sample[2])
            return (batch_feature, batch_label, name_lst)

        @suppress_complaints(verbose=self._verbose, notify=self._force_exit)
        def batch_assembling_task(sample_generator, batch_queue):
            batch_samples = []
            lod = [0]
            for sample in sample_generator():
                batch_samples.append(sample)
                lod.append(lod[-1] + sample[0].shape[0])
                if len(batch_samples) == batch_size:
                    (batch_feature, batch_label, name_lst) = batch_to_ndarray(
                        batch_samples, lod)
                    batch_queue.put((batch_feature, batch_label, lod, name_lst))
                    batch_samples = []
                    lod = [0]

            if len(batch_samples) >= minimum_batch_size:
                (batch_feature, batch_label, name_lst) = batch_to_ndarray(
                    batch_samples, lod)
                batch_queue.put((batch_feature, batch_label, lod, name_lst))

            batch_queue.put(EpochEndSignal())

        batch_queue = Queue.Queue(self._batch_buffer_size)

        assembling_thread = Thread(
            target=batch_assembling_task,
            args=(self._sample_generator, batch_queue))
        assembling_thread.daemon = True
        assembling_thread.start()

        while self._force_exit == False:
            try:
                batch_data = batch_queue.get_nowait()
            except Queue.Empty:
                time.sleep(0.001)
            else:
                if isinstance(batch_data, EpochEndSignal):
                    break
                yield batch_data<|MERGE_RESOLUTION|>--- conflicted
+++ resolved
@@ -207,11 +207,7 @@
                  feature_file_list,
                  label_file_list="",
                  drop_frame_len=512,
-<<<<<<< HEAD
-                 split_sentence_threshold=512,
-=======
                  split_sentence_threshold=1024,
->>>>>>> 039e501d
                  proc_num=10,
                  sample_buffer_size=1024,
                  sample_info_buffer_size=1024,
